--- conflicted
+++ resolved
@@ -27,21 +27,14 @@
 
     def mouseMoveEvent(self, ev):
         """Update line with last point and current coordinates."""
-<<<<<<< HEAD
-        if self.current and self.startLabeling:
-            if len(self.current) > 1 and self.closeEnough(ev.pos(), self.current[0]):
-=======
-        # Don't allow the user to draw outside the image area.
-        # FIXME: When making fast mouse movements, there is not enough
-        # spatial resolution to leave the cursor at the edge of the
-        # picture. We should probably place the line at the projected
-        # position here...
-        pos = self.transformPos(ev.posF())
-        if self.outOfPixmap(pos):
-            return ev.ignore()
-        if self.current:
+        if self.startLabeling and self.current:
+            pos = self.transformPos(ev.posF())
+            # Don't allow the user to draw outside of the pixmap area.
+            # FIXME: Project point to pixmap's edge when getting out too fast.
+            if self.outOfPixmap(pos):
+                return ev.ignore()
             if len(self.current) > 1 and self.closeEnough(pos, self.current[0]):
->>>>>>> 7486c580
+                # Attract line to starting point and colorise to alert the user:
                 self.line[1] = self.current[0]
                 self.line.line_color = self.current.line_color
             else:
@@ -51,7 +44,6 @@
 
     def mousePressEvent(self, ev):
         if ev.button() == 1:
-<<<<<<< HEAD
             if self.startLabeling:
                 if self.current:
                     self.current.addPoint(self.line[1])
@@ -60,26 +52,13 @@
                         self.finalise()
                     self.repaint()
                 else:
+                    pos = self.transformPos(ev.posF())
                     self.current = Shape()
-                    self.line.points = [ev.pos(), ev.pos()]
-                    self.current.addPoint(ev.pos())
+                    self.line.points = [pos, pos]
+                    self.current.addPoint(pos)
                     self.setMouseTracking(True)
             else: # not in adding new label mode
                 self.selectShape(ev.pos())
-=======
-            if self.current:
-                self.current.addPoint(self.line[1])
-                self.line[0] = self.current[-1]
-                if self.current.isClosed():
-                    self.finalise()
-                self.repaint()
-            else:
-                pos = self.transformPos(ev.posF())
-                self.current = Shape()
-                self.line.points = [pos, pos]
-                self.current.addPoint(pos)
-                self.setMouseTracking(True)
->>>>>>> 7486c580
 
     def mouseDoubleClickEvent(self, ev):
         if self.current and self.startLabeling:
