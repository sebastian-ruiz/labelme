--- conflicted
+++ resolved
@@ -81,121 +81,6 @@
             dict(supercategory=None, id=class_id, name=class_name,)
         )
 
-<<<<<<< HEAD
-    out_ann_file = osp.join(args.output_dir, "annotations.json")
-    label_files = glob.glob(osp.join(args.input_dir, "*.json"))
-    for image_id, filename in enumerate(label_files):
-        print("Generating dataset from:", filename)
-
-        label_file = labelme.LabelFile(filename=filename)
-
-        base = osp.splitext(osp.basename(filename))[0]
-        out_img_file = osp.join(args.output_dir, "JPEGImages", base + ".jpg")
-
-        img = labelme.utils.img_data_to_arr(label_file.imageData)
-        imgviz.io.imsave(out_img_file, img)
-        data["images"].append(
-            dict(
-                license=0,
-                url=None,
-                file_name=osp.relpath(out_img_file, osp.dirname(out_ann_file)),
-                height=img.shape[0],
-                width=img.shape[1],
-                date_captured=None,
-                id=image_id,
-            )
-        )
-
-        masks = {}  # for area
-        segmentations = collections.defaultdict(list)  # for segmentation
-        for shape in label_file.shapes:
-            points = shape["points"]
-            label = shape["label"]
-            group_id = shape.get("group_id")
-            shape_type = shape.get("shape_type", "polygon")
-            mask = labelme.utils.shape_to_mask(
-                img.shape[:2], points, shape_type
-            )
-
-            if group_id is None:
-                group_id = uuid.uuid1()
-
-            instance = (label, group_id)
-
-            if instance in masks:
-                masks[instance] = masks[instance] | mask
-            else:
-                masks[instance] = mask
-
-            if shape_type == "rectangle":
-                (x1, y1), (x2, y2) = points
-                x1, x2 = sorted([x1, x2])
-                y1, y2 = sorted([y1, y2])
-                points = [x1, y1, x2, y1, x2, y2, x1, y2]
-            if shape_type == "circle":
-                (x1, y1), (x2, y2) = points
-                r = np.linalg.norm([x2 - x1, y2 - y1])
-                # r(1-cos(a/2))<x, a=2*pi/N => N>pi/arccos(1-x/r)
-                # x: tolerance of the gap between the arc and the line segment
-                n_points_circle = max(int(np.pi / np.arccos(1 - 1 / r)), 12)
-                i = np.arange(n_points_circle)
-                x = x1 + r * np.sin(2 * np.pi / n_points_circle * i)
-                y = y1 + r * np.cos(2 * np.pi / n_points_circle * i)
-                points = np.stack((x, y), axis=1).flatten().tolist()
-            else:
-                points = np.asarray(points).flatten().tolist()
-
-            segmentations[instance].append(points)
-        segmentations = dict(segmentations)
-
-        for instance, mask in masks.items():
-            cls_name, group_id = instance
-            if cls_name not in class_name_to_id:
-                continue
-            cls_id = class_name_to_id[cls_name]
-
-            mask = np.asfortranarray(mask.astype(np.uint8))
-            mask = pycocotools.mask.encode(mask)
-            area = float(pycocotools.mask.area(mask))
-            bbox = pycocotools.mask.toBbox(mask).flatten().tolist()
-
-            data["annotations"].append(
-                dict(
-                    id=len(data["annotations"]),
-                    image_id=image_id,
-                    category_id=cls_id,
-                    segmentation=segmentations[instance],
-                    area=area,
-                    bbox=bbox,
-                    iscrowd=0,
-                )
-            )
-
-        if not args.noviz:
-            viz = img
-            if masks:
-                labels, captions, masks = zip(
-                    *[
-                        (class_name_to_id[cnm], cnm, msk)
-                        for (cnm, gid), msk in masks.items()
-                        if cnm in class_name_to_id
-                    ]
-                )
-                viz = imgviz.instances2rgb(
-                    image=img,
-                    labels=labels,
-                    masks=masks,
-                    captions=captions,
-                    font_size=15,
-                    line_width=2,
-                )
-            out_viz_file = osp.join(
-                args.output_dir, "Visualization", base + ".jpg"
-            )
-            imgviz.io.imsave(out_viz_file, viz)
-
-    with open(out_ann_file, "w") as f:
-=======
     out_ann_file_all = osp.join(args.output_dir, "_coco.json")
     out_ann_file_train = osp.join(args.output_dir, "_train.json")
     out_ann_file_test = osp.join(args.output_dir, "_test.json")
@@ -341,7 +226,6 @@
                     image_id += 1
 
     with open(out_ann_file_all, "w") as f:
->>>>>>> 18315388
         json.dump(data, f)
         
     with open(out_ann_file_train, "w") as f:
